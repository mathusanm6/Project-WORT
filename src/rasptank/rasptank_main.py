--- conflicted
+++ resolved
@@ -95,7 +95,7 @@
 @log_function_call()
 def cleanup():
     """Clean up all resources."""
-<<<<<<< HEAD
+    global mqtt_client, movement_controller, action_controller, rasptank_hardware, team, qr, flag, battery_manager
     # Clean up battery manager
     if battery_manager:
         try:
@@ -103,12 +103,9 @@
             battery_manager.stop()
         except Exception as e:
             logger.errorw("Battery manager cleanup failed", "error", str(e), exc_info=True)
-=======
-    global mqtt_client, movement_controller, action_controller, rasptank_hardware, team, qr, flag
     team = None
     qr = None
     flag = None
->>>>>>> 8372e64f
 
     # Clean up movement controller
     if movement_controller:
@@ -160,9 +157,6 @@
         logger.errorw("Error handling shoot command", "error", str(e), exc_info=True)
 
 
-<<<<<<< HEAD
-def handle_flag_capture_logic() -> bool:
-=======
 @log_function_call()
 def handle_scan_command(client, topic, payload, qos, retain):
     """Handle scan QR code commands received via MQTT.
@@ -221,16 +215,11 @@
 # Flag capture logic and timer handled by server not rasptank
 # On zone logic
 def on_flag_area():
->>>>>>> 8372e64f
     """
     Checks whether the Rasptank is on the capture zone and handles
     the full capture logic (timing, MQTT events, animations).
     """
-<<<<<<< HEAD
-    is_flag_captured = False
-=======
     global rasptank_hardware, mqtt_client, flag, capturing, tank_id, is_currently_on_zone
->>>>>>> 8372e64f
 
     # Track whether the tank is currently on the zone
     new_zone_status = rasptank_hardware.is_on_top_of_capture_zone()
@@ -484,11 +473,7 @@
 @log_function_call()
 def main():
     """Main entry point."""
-<<<<<<< HEAD
-    global rasptank_hardware, mqtt_client, movement_controller, action_controller, logger, battery_manager
-=======
-    global rasptank_hardware, mqtt_client, movement_controller, action_controller, running, logger, tank_id
->>>>>>> 8372e64f
+    global rasptank_hardware, mqtt_client, movement_controller, action_controller, running, logger, tank_id, battery_manager
 
     # Parse command line arguments
     args = parse_arguments()
